---
 README
 Astronomy ObjectModel
 
 Created by Alexander Rudy on 2011-10-07.
 Copyright 2011 Alexander Rudy. All rights reserved.

<<<<<<< HEAD
  Version 0.2.9
=======
  Version 0.3.0a1
>>>>>>> 61f9a751

---

# README

This program consists of a few simple objects for the repersentation and manipulation of astronomical objects. It allows python programs to interact with FITS files and Raw Data without constantly re-saving such data to the system. It provides a consistent object model, and stores object history for all of your data so that you won't lose data unintentionally.

Documentation is hosted by GitHub Pages <http://alexrudy.github.com/AstroObject/>

There are two primary modules:

- `AstroImage` for handling images.
- `AstroSpectra` for handling 1D data like spectra.

As well, the library is useful for building object-based representations of new data formats. The library comes with template classes that make it easy to expand the object oriented paradigm to whatever you are doing, and to add in custom manipulation functions.

# Release Notes

* 0.1.0
	- Basic operation of Spectra
	- Basic operation of Images
	- Untested IRAF Interaction Lines
	- Basic FITS File Writing
	- NO Metadata and Header Features
* 0.1.1
	- Fixed a log message formatting error in AstroImage which caused a printing error
	- Removed the "Logs/" folder requirement from the module
* 0.1.2
	- Logs only written to file when a "Logs/" folder is present.
* 0.1.3
	- Handling Overflows in Blackbody Function
* 0.1.4
	- Logging cannot capture warnings in python 0.1.4, so don't import that!
* 0.2.0
	- API Has CHANGED! Please see SPEC.md to understand the 0.2 API
* 0.2.1 
    - object.keep() only keeps the specified states
    - object.keep() and object.remove() both accept arbitrary numbers of arguments
    - derived classes now have a __valid__() method
    - object.object() has become object.frame() for more naming consistency. NOTE: object.object() will be depreciated.
    - AstroObject has been renamed AstroObjectBase to reflect its use as a base class. NOTE: AstroObject.AstroObject will be depreciated.
    - improvement to nosetests/spec
	- improvements to documentation
* 0.2.2
	- Hotfix to include updated notes in the README and to update documentation
* 0.2.3
	- Uniform `__init__` call signature (data,label,header=,metadata=)
	This will change to (**kwargs) in the next release. The signature will primarily use (data=,label=), so that can be included now for future compatibility.
	- Uniform `__call__` call signature for AnalyticSpectra items. This allows nested calls with a variety of keywords (see ResampledSpectrum)
	- New InterpolatedSpectrum (using Spline by default) and ResampledSpectrum objects provide analytic interfaces to data-based spectra.
	- AstroImage and AstroObject save header values to in `__hdu__` call.
	- AstroObject now has a `clobber` mode which allows `.save()` to overwrite data
	- AstroObject now has a `.clear()` method to delete all data.
	- Fixed a bug which might crop up when saving only a single frame to a FITS file in AstroObject.
	- AstroObject more consistently uses the `._default_state()` call to set statename.
	- Made a temporary fix for data copying bugs
	- Documentation of API
	- Documentation of AnalyticSpectra
	- Documentation includes examples
	- Documentation intro improved
	- Improvements to SpectraFrame `__show__()` plot limits
	- Improvements to messaging from AstroObject
	- Code style cleanup
	- `__all__` settings for modules
	- Testing for AnalyticSpectra
	- Testing for AstroImage functional test cases
	- Tests now include an API for functional testing
* 0.2.4
	- Better debugging information and errors from the AnaltyicSpectra.ResampledSpectra class's `resample()`
	- AstroSpectra's `__hdu__` includes header information stored in the HDU.
	- New utility function `npArrayInfo()` which handles array log messages for information about the array.
	- Testing updates to conform to new Resampling function (better example Spectra provided)
* 0.2.5
	- All `__init__` functions now accept arbitrary keywords, and all arguments to these functions are keywords. This shouldn't have any effect on currently implemented items, but new unittests will not test against non-keyword schemed inits
	- As such, the keyword for initializing data is always `data` and never `array`.
	- Changes to the `ResampledSpectrum` resample algorithm
		- Tightened tolerance on spectrum interpolation in resampled spectra.
		- Added a warning if you are resampling a spectrum to a higher resolution than the original source. The warning will not affect operation, but will message stdout
		- Now we clip zeros out of the flux, so that the resampled spectra will never return zero. The resulting value just won't be in the array.
	- Added the HDU-based frame and object system. The HDU system allows more direct manipulaton of HDUs. I'm still not confident in HDU's ability to preserve data during reads and writes. (Specifically writes, but I'm unsure about reads as well...)
	- `_default_state(self,states=None)` allows the user to filter states that you will use for the default collection
	- Prevented object `write()` function from taking the primary state from outside of the set of written states.
	- `write()` now uses the HDU header "LABEL" in order to set the state label
	- Removed initilaizng frame data from object initialization.
	- Added the `__version__` variable to all module components
	- `__all__` filtering for Utilities (and other modules)
	- `getVersion()` function which (by default) reads the `VERSION` file for version information.
	- `npArrayInfo()` handles data that isn't `np.ndarray` or isn't normal
	- Documentation of AstroFITS
	- Documentation of Utilities
<<<<<<< HEAD
* 0.2.6
	- Compatible with SetupTools setup.py paradigm
* 0.2.7
	- Fix for missing VERSION file in `install`-ed package
* 0.2.8
    - Release Notes for 0.2.7 and 0.2.8
* 0.2.9
	- Buildout compatiblity (Partially... buildout doesn't really work well with MatPlotLib, but its here in case that changes.)
	- Setup.py Fixes
		- dependencies have been lowered to coincide with UBUNTU package versions of things.
		- data file inclusion is now done through `data_files` which seems to work a little better
	- Now using distribute as a wrapper around setuptools to fix bugs etc.
* NOTE: This is the LAST 0.2.x release. Future releases will be 0.2.9pX or 0.3.0 as new features are being introduced.
=======
* 0.3.0a1
	**Alpha Release Software**
	- New Simulator Module
	- New Caches Module
	- Unified Logging Module System
	- Setup.py Distribution
>>>>>>> 61f9a751
<|MERGE_RESOLUTION|>--- conflicted
+++ resolved
@@ -5,11 +5,7 @@
  Created by Alexander Rudy on 2011-10-07.
  Copyright 2011 Alexander Rudy. All rights reserved.
 
-<<<<<<< HEAD
-  Version 0.2.9
-=======
   Version 0.3.0a1
->>>>>>> 61f9a751
 
 ---
 
@@ -100,7 +96,6 @@
 	- `npArrayInfo()` handles data that isn't `np.ndarray` or isn't normal
 	- Documentation of AstroFITS
 	- Documentation of Utilities
-<<<<<<< HEAD
 * 0.2.6
 	- Compatible with SetupTools setup.py paradigm
 * 0.2.7
@@ -114,11 +109,9 @@
 		- data file inclusion is now done through `data_files` which seems to work a little better
 	- Now using distribute as a wrapper around setuptools to fix bugs etc.
 * NOTE: This is the LAST 0.2.x release. Future releases will be 0.2.9pX or 0.3.0 as new features are being introduced.
-=======
 * 0.3.0a1
 	**Alpha Release Software**
 	- New Simulator Module
 	- New Caches Module
 	- Unified Logging Module System
 	- Setup.py Distribution
->>>>>>> 61f9a751
