--- conflicted
+++ resolved
@@ -4,21 +4,13 @@
 #  
 #  Created by Alexander Rudy on 2011-10-07.
 #  Copyright 2011 Alexander Rudy. All rights reserved.
-<<<<<<< HEAD
-#  Version 0.0.0
-=======
 #  Version 0.2.0
->>>>>>> 98743fac
 #  
  
 import logging,time,sys,os
 
 
-<<<<<<< HEAD
-__version__ = '0.0.0'
-=======
 __version__ = '0.2.0'
->>>>>>> 98743fac
 
 logfolder = "Logs/"
 filename = "AstroObject-"+time.strftime("%Y-%m-%d")
