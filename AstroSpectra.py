--- conflicted
+++ resolved
@@ -68,19 +68,11 @@
     def __hdu__(self,primary=False):
         """Retruns an HDU which represents this frame. HDUs are either ``pyfits.PrimaryHDU`` or ``pyfits.ImageHDU`` depending on the *primary* keyword."""
         if primary:
-<<<<<<< HEAD
             LOG.log(5,"Generating a primary HDU for %s" % self)
-            HDU = pyfits.PrimaryHDU(self())
+            HDU = pf.PrimaryHDU(self())
         else:
             LOG.log(5,"Generating an image HDU for %s" % self)
-            HDU = pyfits.ImageHDU(self())
-=======
-            LOG.info("Generating a primary HDU for %s" % self)
-            HDU = pf.PrimaryHDU(self())
-        else:
-            LOG.info("Generating an image HDU for %s" % self)
             HDU = pf.ImageHDU(self())
->>>>>>> 3471ff76
         HDU.header.update('label',self.label)
         HDU.header.update('object',self.label)
         for key,value in self.header.iteritems():
@@ -126,13 +118,8 @@
     @classmethod
     def __read__(cls,HDU,label):
         """Attempts to convert a given HDU into an object of type :class:`ImageFrame`. This method is similar to the :meth:`__save__` method, but instead of taking data as input, it takes a full HDU. The use of a full HDU allows this method to check for the correct type of HDU, and to gather header information from the HDU. When reading data from a FITS file, this is the prefered method to initialize a new frame."""
-<<<<<<< HEAD
         LOG.log(2,"Attempting to read as %s" % cls)
-        if not isinstance(HDU,(pyfits.ImageHDU,pyfits.PrimaryHDU)):
-=======
-        LOG.debug("Attempting to read as %s" % cls)
         if not isinstance(HDU,(pf.ImageHDU,pf.PrimaryHDU)):
->>>>>>> 3471ff76
             msg = "Must save a PrimaryHDU or ImageHDU to a %s, found %s" % (cls.__name__,type(HDU))
             raise AbstractError(msg)
         if not isinstance(HDU.data,np.ndarray):
