--- conflicted
+++ resolved
@@ -11,14 +11,9 @@
 import logging,os
 import Utilities
 from AstroImage import plt,np
-<<<<<<< HEAD
 import AstroImage, AstroSpectra
 import matplotlib as mpl
-=======
-import AstroImage
-import matplotlib as mpl
 from pyraf import iraf
->>>>>>> bb227d89
 
 LOG = logging.getLogger("AstroObject Tests")
 result = True
@@ -58,7 +53,6 @@
     LOG.debug("Removing HongKong.fit file")
     os.remove("HongKong.fit")
 
-<<<<<<< HEAD
 LOG.info("== Image Tests Complete ==")
 
 LOG.info("Result = %s" % ("Passed" if result else "Failed"))
@@ -78,7 +72,7 @@
 plt.ylabel("Flux (Joules)")
 
 plt.show()
-=======
+
 LOG.info("== IRAF Interaction Tests Starting ==")
 
 iraf.imarith(TestImage.inFITS(),"/",2,TestImage.outFITS(statename="Half"))
@@ -89,5 +83,4 @@
 
 LOG.info("== Image Tests Complete ==")
 
-LOG.info("Result = %s" % ("Passed" if result else "Failed"))
->>>>>>> bb227d89
+LOG.info("Result = %s" % ("Passed" if result else "Failed"))