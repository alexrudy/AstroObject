--- conflicted
+++ resolved
@@ -3,11 +3,7 @@
 from setuptools import setup
 setup(
     name = "AstroObject",
-<<<<<<< HEAD
-    version = "0.3.0a2+dep",
-=======
     version = "0.3.0a2",
->>>>>>> 0c037178
     packages = ['AstroObject'],
     package_data = {'':['VERSION']},
     install_requires = ['distribute','pyfits>=2.4','numpy>=1.5','scipy>=0.9','matplotlib>=1.0'],
