# 
#  AstroImage.py
#  Astronomy ObjectModel
#  
#  Created by Alexander Rudy on 2011-04-28.
#  Copyright 2011 Alexander Rudy. All rights reserved.
#  Version 0.3.0a1
# 

# Parent Modules
import AstroObjectBase

# Standard Scipy Toolkits
import numpy as np
import pyfits as pf
import scipy as sp
import matplotlib as mpl
import matplotlib.pyplot as plt

# Matplotlib Extras
import matplotlib.image as mpimage
from matplotlib import cm
from matplotlib.ticker import LinearLocator, FixedLocator, FormatStrFormatter

# Standard Python Libraries
import math, copy, sys, time, logging, os

# Module Utilites
from Utilities import *

__all__ = ["ImageFrame","ImageObject"]

__version__ = getVersion()

LOG = logging.getLogger(__name__)

class ImageFrame(AstroObjectBase.FITSFrame):
    """
    A single frame of a FITS image.
    Frames are known as Header Data Units, or HDUs when written to a FITS file.
    This frame accepts (generally) 2-dimensional numpy arrays (``ndarray``), and will show those arrays as images. Currently, the system makes no attempt to ensure/check the data type of your data arrays. As such, data saved will often be saved as ``np.float`` rather than more compact data types such as ``np.int16``. Pyfits handles the typing of your data automatically, so saving an array with the correct type will generate the proper FITS file.
    This object requires *array*, the data, a *label*, and can optionally take *headers* and *metadata*.
    
    """
    def __init__(self, data=None, label=None, header=None, metadata=None, **kwargs):
        self.data = data # The image data
        self.size = data.size # The size of this image
        self.shape = data.shape # The shape of this image
        super(ImageFrame, self).__init__(data=None, label=label, header=header, metadata=metadata, **kwargs)
        
    
    def __call__(self):
        """Returns the data for this frame, which should be a ``numpy.ndarray``."""
        return self.data
        
    def __valid__(self):
        """Runs a series of assertions which ensure that the data for this frame is valid"""
        assert isinstance(self.data,np.ndarray), "Frame data is not correct type: %s" % type(self.data)
        
    
    def __hdu__(self,primary=False):
        """Retruns an HDU which represents this frame. HDUs are either ``pyfits.PrimaryHDU`` or ``pyfits.ImageHDU`` depending on the *primary* keyword."""
        if primary:
            LOG.log(5,"Generating a primary HDU for %s" % self)
            HDU = pf.PrimaryHDU(self())
        else:
            LOG.log(5,"Generating an image HDU for %s" % self)
            HDU = pf.ImageHDU(self())

        HDU.header.update('label',self.label)
        HDU.header.update('object',self.label)
        for key,value in self.header.iteritems():
            HDU.header.update(key,value)
        return HDU
    
    def __show__(self):
        """Plots the image in this frame using matplotlib's ``imshow`` function. The color map is set to an inverted binary, as is often useful when looking at astronomical images. The figure object is returned, and can be manipulated further.
        
        .. Note::
            This function serves as a quick view of the current state of the frame. It is not intended for robust plotting support, as that can be easily accomplished using ``matplotlib``. Rather, it attempts to do the minimum possible to create an acceptable image for immediate inspection.
        """
        LOG.log(2,"Plotting %s using matplotlib.pyplot.imshow" % self)
        figure = plt.imshow(self())
        figure.set_cmap('binary_r')
        return figure
    
    @classmethod
    def __save__(cls,data,label):
        """Attempts to create a :class:`ImageFrame` object from the provided data. This requres some type checking to ensure that the provided data meets the general sense of such an image. If the data does not appear to be correct, this method will raise an :exc:`AbstractError` with a message describing why the data did not validate. Generally, this error will be intercepted by the caller, and simply provides an indication that this is not the right class for a particular piece of data.
        
        If the data is saved successfully, this method will return an object of type :class:`ImageFrame`
        
        The validation requires that the data be a type ``numpy.ndarray`` and that the data have 2 and only 2 dimensions.
        """
        LOG.log(2,"Attempting to save as %s" % cls)
        if not isinstance(data,np.ndarray):
            msg = "ImageFrame cannot handle objects of type %s, must be type %s" % (type(data),np.ndarray)
            raise AbstractError(msg)
        if len(data.shape) != 2:
            LOG.warning("The data appears to be %d dimensional. This object expects 2 dimensional data." % len(data.shape))
        try:
            Object = cls(data,label)
        except AttributeError as AE:
            msg = "%s data did not validate: %s" % (cls.__name__,AE)
            raise AbstractError(msg)
        LOG.log(2,"Saved %s with size %d" % (Object,data.size))
        return Object
    
    @classmethod
    def __read__(cls,HDU,label):
        """Attempts to convert a given HDU into an object of type :class:`ImageFrame`. This method is similar to the :meth:`__save__` method, but instead of taking data as input, it takes a full HDU. The use of a full HDU allows this method to check for the correct type of HDU, and to gather header information from the HDU. When reading data from a FITS file, this is the prefered method to initialize a new frame.
        """
        LOG.log(2,"Attempting to read as %s" % cls)
        if not isinstance(HDU,(pf.ImageHDU,pf.PrimaryHDU)):
            msg = "Must save a PrimaryHDU or ImageHDU to a %s, found %s" % (cls.__name__,type(HDU))
            raise AbstractError(msg)
        if not isinstance(HDU.data,np.ndarray):
            msg = "HDU Data must be %s for %s, found data of %s" % (np.ndarray,cls.__name__,type(HDU.data))
            raise AbstractError(msg)
        try:
            Object = cls(HDU.data,label,header=HDU.header)
        except AssertionError as AE:
            msg = "%s data did not validate: %s" % (cls.__name__,AE)
            raise AbstractError(msg)
        LOG.log(2,"Created %s" % Object)
        return Object
    


class ImageObject(AstroObjectBase.FITSObject):
    """This object tracks a number of data frames. This class is a simple subclass of :class:`AstroObjectBase.FITSObject` and usese all of the special methods implemented in that base class. This object sets up an image object class which has two special features. First, it uses only the :class:`ImageFrame` class for data. As well, it accepts an array in the initializer that will be saved immediately.
    """
    def __init__(self, array=None, **kwargs):
        super(ImageObject, self).__init__(**kwargs)
        self.dataClasses += [ImageFrame]
        self.dataClasses.remove(AstroObjectBase.FITSFrame)
        if array != None:
            raise NotImplemented("Cannot initialize with data")        # Save the initializing data
            
    def loadFromFile(self,filename=None,statename=None):
        """This function can be used to load an image file (but not a FITS file) into this image frame. Image files should be formats accepatble to the Python Image Library, but that generally applies to most common image formats, such as .png and .jpg .
        This method takes a *filename* and a *statename* parameter. If either is not given, they will be generated using sensible defaults."""
        if not filename:
            filename = self.filename
        if statename == None:
            statename = os.path.basename(filename)
            LOG.log(2,"Set statename for image from filename: %s" % statename)
        self.save(mpimage.imread(filename),statename)
        LOG.log(5,"Loaded Image from file: "+filename)
    
    def show3D(self,statename=None):
        """Shows a 3D contour of the image"""
        if not statename:
            statename = self._default_state()
        if statename != None and statename in self.states:
            X = np.arange(self.states[self.statename]().shape[0])
            Y = np.arange(self.states[self.statename]().shape[1])
            X,Y = np.meshgrid(X,Y)
            Z = self.states[self.statename]()
            LOG.log(2,"3D Plotting: Axis Size %s %s %s" % (X.size, Y.size, Z.size))
            ax = plt.gca(projection='3d')
            surf = ax.plot_surface(X, Y, Z, rstride=1, cstride=1, cmap=cm.jet, linewidth=0, antialiased=False)
            plt.colorbar(surf, shrink=0.5, aspect=5)
            LOG.log(2,"Plot Image in 3D: %s" % self.statename)
        else:
            raise KeyError("Object not instantiated with any data...")


class OLDImageObject(AstroObjectBase.FITSObject):
    """docstring for ImageObject"""
    
    ##########################
    # File Writing Functions #
    ##########################
    
    def FITS(self,filename=None,statename=None):
        """Generates a FITS file of the specified filename, and returns that filename for convenience. This function will only include the specified statename."""
        if not statename:
            statename = self.statename
        if not filename:
            if self.filename == None:
                filename = statename
                LOG.log(8,"Setting Filename from statename %s. No filename validation was performed." % filename)
            else:
                filename = self.filename
                LOG.log(8,"Setting filename from default %s. No filename validation was performed" % filename)
        
        filename = validate_filename(filename)
        LOG.log(2,"Generating FITS File from state %s with filename %s" % (statename,filename))
<<<<<<< HEAD
        HDU = pf.PrimaryHDU(self.states[statename]()    )
=======
        HDU = pf.PrimaryHDU(self.states[statename]())
>>>>>>> 79b13dbc
        HDUList = pf.HDUList([HDU])
        HDUList.writeto(filename)
        LOG.log(5,"Wrote FITS File %s" % filename)
        return filename
    
    def outFITS(self,filename=None,statename=None):
        """This creates a FITS file designed for output from an IRAF function.
        This function creates the FITS file, and requests that at the next opportune moment,
        the object should re-read the created FITS file, re-incorportating it in the object
        model and deleting the original file."""
        
        if not statename:
            statename = self.statename
        if not filename:
            if self.filename == None:
                filename = statename
                LOG.log(8,"Setting Filename from statename %s. No filename validation was performed." % filename)
            else:
                filename = self.filename
                LOG.log(8,"Setting filename from default %s. No filename validation was performed" % filename)
                
        filename = validate_filename(filename)
        if os.access(filename,os.F_OK):
            LOG.critical("FITS File %s Exists, and is scheduled to be over-written..." % filename)
        
        if not self.outputData:
            self.outputData = []
        self.outputData += [(filename,statename)]
        
        return filename
    
    def inFITS(self,filename=None,statename=None):
        """similar to outFITS, handles fits files used for IRAF routines"""
        filename = self.FITS(filename,statename)
        if not self.inputData:
            self.inputData = []
        self.inputData += [filename]
        
        return filename
    
    def reloadFITS(self):
        """Reloads the last created temporary FITS file from an action."""
        if self.outputData:
            for filename,statename in self.outputData:
                self.outputData = False
                self.loadFromFITS(filename,statename)
                if os.access(filename,os.F_OK):
                    os.remove(filename)
                    LOG.log(5,"Deleted FITS file %s" % filename)
        if self.inputData:
            for filename in self.inputData:
                self.inputData = False
                if os.access(filename,os.F_OK):
                    os.remove(filename)
                    LOG.log(5,"Deleted FITS file %s" % filename)
                
    
    
    ##########################
    # Manipulating Functions #
    ##########################
    def mask(self,left,top,right=None,bottom=None):
        """Masks the image by the distances provided"""
        if not right:
            right = left
        if not bottom:
            bottom = top
        shape  = self.states[self.statename].shape
        masked = self.states[self.statename].data[left:shape[0]-right,top:shape[1]-bottom]
        LOG.log(2,"Masked masked and saved image")
        self.save(masked,"Masked")
    
    def crop(self,x,y,xsize,ysize=None):
        """Crops the provided image to twice the specified size, centered around the x and y coordinates provided."""
        if not ysize:
            ysize = xsize
        cropped = self.states[self.statename].data[x-xsize:x+xsize,y-ysize:y+ysize]
        LOG.log(2,"Cropped and Saved Image")
        self.save(cropped,"Cropped")
    
    
    ######################
    # Plotting Functions #
    ######################
    def show(self):
        """Shows the image"""
        plt.imshow(self.states[self.statename].data,interpolation="nearest")
        plt.colorbar()
        LOG.log(2,"Plot Image using IMSHOW: %s" % self.statename)
    
    def show3D(self):
        """Shows a 3D contour of the image"""
        X = np.arange(self.states[self.statename].shape[0])
        Y = np.arange(self.states[self.statename].shape[1])
        X,Y = np.meshgrid(X,Y)
        Z = self.states[self.statename].data
        LOG.log(2,"3D Plotting: Axis Size %s %s %s" % (X.size, Y.size, Z.size))
        ax = plt.gca(projection='3d')
        surf = ax.plot_surface(X, Y, Z, rstride=1, cstride=1, cmap=cm.jet, linewidth=0, antialiased=False)
        plt.colorbar(surf, shrink=0.5, aspect=5)
        LOG.log(2,"Plot Image in 3D: %s" % self.statename)
    

                <|MERGE_RESOLUTION|>--- conflicted
+++ resolved
@@ -66,7 +66,6 @@
         else:
             LOG.log(5,"Generating an image HDU for %s" % self)
             HDU = pf.ImageHDU(self())
-
         HDU.header.update('label',self.label)
         HDU.header.update('object',self.label)
         for key,value in self.header.iteritems():
@@ -187,11 +186,7 @@
         
         filename = validate_filename(filename)
         LOG.log(2,"Generating FITS File from state %s with filename %s" % (statename,filename))
-<<<<<<< HEAD
-        HDU = pf.PrimaryHDU(self.states[statename]()    )
-=======
         HDU = pf.PrimaryHDU(self.states[statename]())
->>>>>>> 79b13dbc
         HDUList = pf.HDUList([HDU])
         HDUList.writeto(filename)
         LOG.log(5,"Wrote FITS File %s" % filename)
