--- conflicted
+++ resolved
@@ -18,16 +18,6 @@
 
 def bin(array,factor):
     """Bins an array by the given factor in each axis."""
-<<<<<<< HEAD
-    
-    finalShape = tuple((np.array(array.shape) / factor).astype(np.int))
-    Aout = np.zeros(finalShape)
-    
-    for i in range(factor):
-        Aout += array[i::factor,i::factor]
-        
-=======
     Aout = np.zeros(tuple((np.array(array.shape) / factor).astype(np.int)), dtype=array.dtype)
     [ Aout += array[i::factor,i::factor] for i in range(factor) ]
->>>>>>> c3fb5d49
     return Aout