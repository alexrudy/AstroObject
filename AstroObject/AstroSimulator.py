--- conflicted
+++ resolved
@@ -163,11 +163,7 @@
         else:
             help = kwargs["help"]
             del kwargs["help"]
-<<<<<<< HEAD
         self.mparse[name] = self.macro_parser.add_argument("*"+name,action='append_const',dest='macros',const=name,help=help,**kwargs)
-=======
-        self.mparse[name] = self.parser.add_argument("*"+name,action='append_const',dest='macros',const=name,help=help,**kwargs)
->>>>>>> 136fab85
         self.macros[name] = list(stages)
         
     def configure(self,configFile=None,configuration=None):
