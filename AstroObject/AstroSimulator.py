# 
#  AstroSimulator.py
#  AstroObject
#  
#  Created by Alexander Rudy on 2011-12-14.
#  Copyright 2011 Alexander Rudy. All rights reserved.
#  Version 0.3.0a1
# 

# Standard Scipy Toolkits
import numpy as np
import pyfits as pf
import scipy as sp

# Scipy Extras
from scipy import ndimage
from scipy.spatial.distance import cdist
from scipy.linalg import norm

# Standard Python Modules
import math, copy, sys, time, logging, os
import argparse
import yaml

# Submodules from this system
from AstroCache import *
from AstroConfig import *
from Utilities import *

__all__ = ["Simulator"]

__version__ = getVersion()

class Stage(object):
    """A stage object for maintaing data structure"""
    def __init__(self,stage,name="a Stage",description="A description",exceptions=None,dependencies=None):
        super(Stage, self).__init__()
        self.macro = False
        if callable(stage):
            self.do = stage
        else:
            self.do = lambda: None
            self.macro = True
        if exceptions == None:
            self.exceptions = tuple()
        else:
            self.exceptions = exceptions
        self.name = name
        self.description = description
        self.deps = dependencies

class Simulator(object):
    """A Simulator, used for running large segements of code with detailed logging and progress checking. Simulators have a name, the `name` parameter can be left as is to use the name of the simulator's class (mostly useful if you subclassed it!). The `commandLine` parameter can be set to False to prevent the simulator collecting arguments from `sys.argv` for use. This allows you to programatically call the simulator with the :meth:`do` method."""
    
    name = "Simulator"
    
    def __init__(self,name="__class__.__name__",commandLine=True):
        super(Simulator, self).__init__()
        self.stages = {}
        self.orders = {}
        self.macros = {}
        self.mparse = {}
        self.exclude = []
        self.name = name
        self.order = None
        self.config = StructuredConfiguration({
        "Dirs" : {
            "Caches" : "Caches",
            "Logs" : "Logs/",
            "Partials" : "Partials",
            "Images" : "Images",
        },
        "Configs" : {
            "Main" : "Simulator.yaml",
            "This" : "Simulator.yaml",
        },
        "logging" : {
          "console" : {
              "enable" : True,
              "message" : "...%(message)s",
              "level" : None,
          },
          "file" : {
                'enable' : True,
                'format' : "%(asctime)s : %(levelname)-8s : %(module)-15s : %(funcName)-10s : %(message)s",
                'dateformat' : "%Y-%m-%d-%H:%M:%S",
                'filename' : "AstroObjectSim",
                'level' : None,
          },
        },
<<<<<<< HEAD
       })
=======
    }
    
    def __init__(self,name="__class__.__name__",commandLine=True):
        super(Simulator, self).__init__()
        self.stages = {}
        self.macros = {}
        self.exclude = []
        self.include = []
        self.attempt = []
        self.complete = []
        self.name = name
>>>>>>> bf1c85f4
        if name == "__class__.__name__":
            self.name = self.__class__.__name__
        self.log = logging.getLogger(self.name)
        # The following are boolean state values for the simulator
        self.configured = False
        self.logging = False
        self.running = False
        self.plotting = False
        self.debugging = False
        self.caching = True
        self.starting = False
        self.paused = False
        self.commandLine = commandLine
        self.Caches = CacheManager(self.name)
        self.options = None
        self.initOptions()
        
    def initOptions(self):
        """Initializes the command line options for this script. This function is automatically called on construction, and provides the following default command options which are already supported by the simulator
        
        Command line options are:
        
        ================ =====================
        CLI Option       Description
        ================ =====================
        `--version`      Display version information about this module
        `--do-plot`      Show debugging plots which will be stored in the Partials directory
        `--no-cache`     Disable all caching mechanisms
        `--debug`,`-d`   Turn on debugging messages
        `--config`       Specify a configuration file
        `--dump-config`  Write the current configuration to file
        `--print-stages` Print the stages that the command will execute, do not do anything
        ================ =====================
        
        Macros defined at this level are:
        
        ======== ==================================================
        Macro    Result
        ======== ==================================================
        `*all`   Includes every stage
        `*none`  Doesn't include any stages (technically redundant)
        ======== ==================================================
        
        """
        self.USAGE = "%(command)s %(basicOpts)s %(subcommand)s"
        self.USAGEFMT = { 'command' : "%(prog)s", 'basicOpts': "[ configuartion options ]", 'subcommand' : "{macro}" }
        ShortHelp = "Command Line Interface for %(name)s" % { 'name': self.name }
        self.parser = argparse.ArgumentParser(description=ShortHelp,
            formatter_class=argparse.RawDescriptionHelpFormatter,usage=self.USAGE % self.USAGEFMT,prefix_chars="-+*")
        
        self.parser.add_argument('-f',metavar='filename',type=str,dest='filename',
            help="filename for output image (without .fits)")
        # Add the basic controls for the script
        self.parser.add_argument('--version',action='version',version=__version__)
        
        # Operational Controls
        self.parser.add_argument('--do-plot',action='store_true',dest='plot',help="Enable debugging plots")
        self.parser.add_argument('--no-cache',action='store_false',dest='cache',
            help="ignore cached data from the simulator")
        self.parser.add_argument('-d','--debug',action='store_true',dest='debug',help="enable debugging messages and plots")
        
        # Config Commands
        self.parser.add_argument('--config',action='store',dest='config',type=str,help="use the specified configuration file",metavar="file.yaml")
        self.parser.add_argument('--dump-config',action='store_true',dest='dump',help=argparse.SUPPRESS)
        self.parser.add_argument('--print-stages',action='store_true',dest='print_stages',help="Print the stages that the simulator intends to run")

        # Parsers
        self.config_parser = self.parser.add_argument_group("Configuration")
        self.pos_stage_parser = self.parser.add_argument_group('Stages')
        self.neg_stage_parser = self.parser.add_argument_group('Remove Stages')
        self.inc_stage_parser = self.parser.add_argument_group('Macro Stage')
        
        # Default Macro
        self.registerStage(None,"all",description="Run all stages",help="Run all stages",include=False)
        self.registerStage(None,"none",description="Run no stages",help="Run no stages",include=False)
        
        
        
    def registerStage(self,stage,name,description=None,position=None,exceptions=None,include=True,help=False,dependencies=None):
        """Register a stage for operation with the simulator. The stage will then be available as a command line option, and will be operated with the simulator.
        
        Registered stages can be explicity run from the command line by including::
            
            $ Simulator +stage
            
        And can be explicity excluded from the command line::
            
            $ Simulator -stage
            
        Where `+stage` will override `-stage` so::
            
            $ Simulator +test -test
            $ Simulator -test +test
            
        will both run the `test` stage.
        
        =================== ==============
        keyword             Description
        =================== ==============
        stage               The function to run for this stage. Should not take any arguments
        name                The command-line name of this stage (no spaces, `+`, `-`, or `*`)
        description         A short description, which will be used by the logger when displaying information about the stage
        position            A number, describing the position in the ordering for this stage. If None, stages are appended to the end of the stage list.
        exceptions          A tuple of exceptions which are acceptable results for this stage. These exceptions will be caught and logged, but will allow the simulator to continue
        include             A boolean, Whether to include this stage in the `*all` macro or not.
        help                Help text for the command line argument. A value of False excludes the help, None includes generic help.
        =================== ==============
        """
        if self.running or self.starting:
            raise ConfigurationError("Cannot add a new stage to the simulator, the simulation has already started!")
        if name == None:
            raise ValueError("Stage must have a name")
        if name in self.stages:
            raise ValueError("Cannot have duplicate stage named %s" % name)
        if description == None:
            description = name
        if exceptions == None:
            exceptions = tuple()
        if dependencies == None:
            dependencies = []
        if not isinstance(dependencies,list):
            raise ValueError("Invalid type for dependencies: %s" % type(dependencies))
        if help == False:
            help = argparse.SUPPRESS
        elif help == None:
            help = "stage %s" % name

            
        
        stageObject = Stage(stage,name=name,description=description,exceptions=exceptions,dependencies=dependencies)
        self.stages[name] = stageObject
        if not stageObject.macro:
            self.pos_stage_parser.add_argument("+"+name,action='append_const',dest='include',const=name,help=argparse.SUPPRESS)
            self.neg_stage_parser.add_argument("-"+name,action='append_const',dest='exclude',const=name,help=argparse.SUPPRESS)
        self.inc_stage_parser.add_argument("*"+name,action='append_const',dest='macro',const=name,help=help)
        if include:
            self.stages["all"].deps += [name]
        
    def registerConfigOpts(self,argument,configuration,**kwargs):
        """Registers a bulk configuration option which will be provided with the USAGE statement"""
        if self.running or self.starting:
            raise ConfigureError("Cannot add macro after simulator has started!")
        
        if "help" not in kwargs:
            help = argparse.SUPPRESS
        else:
            help = kwargs["help"]
            del kwargs["help"]
        
        self.config_parser.add_argument("-"+argument,action='append_const',dest='preconfig',const=configuration,help=help,**kwargs)
        
        
    def configure(self,configFile=None,configuration=None):
        """Configure this object. Configuration happens first from passed dictionaries (`configuration` variable) and then from files. The result is that configuration will use the values from files in place of values from passed in dictionaries. Running this function twice requires re-setting the `self.configured`."""
        if self.running:
            return ConfigurationError("Cannot configure the simulator, the simulation has already started!")
        if self.configured:
            raise ConfigurationError("%s appears to be already configured" % (self.name))
        # Configure from Variable
        if configuration != None:
            self.config.merge(configuration)
            self.log.debug("Updated Configuration from variable")            
            self.configured |= True
        # Configure from File
        if configFile != None:
            self.configured |= self.config.load(configFile)
        
        if not self.configured:
            self.log.log(8,"No configuration provided or accessed. Using defaults.")
        
        # Start Logging
        self.log.configure(configuration=self.config)
        self.log.start()
        
        # Write Configuration to Partials Directory
        if os.path.isdir(self.config["Dirs"]["Partials"]):
            with open(self.config["Dirs"]["Partials"]+"/config-%s.yaml" % (self.name),"w") as stream:
                stream.write("# Configuration from %s\n" % self.name)
                yaml.dump(self.config,stream,default_flow_style=False) 
        
    def parseArguments(self):
        """Parse arguments. Argumetns can be passed into this function like they would be passed to the command line. These arguments will only be parsed when the system is not in `commandLine` mode."""
        if self.commandLine:
            Namespace = self.parser.parse_args()
            self.options = vars(Namespace)
            self.log.log(2,"Parsed command line arguments")
        elif self.options == None:
            Namespace = self.parser.parse_args("")
            self.options = vars(Namespace)
            self.log.log(2,"Parsed default line arguments")
        else:
            self.log.debug("Skipping argument parsing")
    
    def preConfiguration(self):
        """Applies arguments before configuration. Only argument applied is the name of the configuration file, allowing the command line to change the configuration file name."""
        if "config" in self.options and self.options["config"] != None:
            self.config["Configs"]["This"] = self.options["config"]
        if "preconfig" in self.options and self.options["preconfig"] != None:
            for config in self.options["preconfig"]:
                self.config = update(self.config,config)
    
    def postConfiguration(self):
        """Apply arguments after configuration. The arguments applied here flesh out macros, and copy data from the configuration system into the operations system."""
        if "exclude" not in self.options or not isinstance(self.options["exclude"],list):
            self.options["exclude"] = []
        if "include" not in self.options or not isinstance(self.options["include"],list):
            self.options["include"] = []
        if "macro" not in self.options or not isinstance(self.options["macro"],list):
            self.options["macro"] = []
        
    def startup(self):
        """Start up the simulation. """
        self.starting = True
        self.parseArguments()
        self.preConfiguration()
        self.configure(configFile=self.config["Configs"]["This"])
        if self.caching:
            self.Caches.load()
        self.postConfiguration()
        self.starting = False
        
        
        
    def run(self):
        """Run the actual simulator"""
        self.startup()
        self.do()
        self.exit()
    
    def do(self,*stages):
        """Run the simulator. Macro runs stages passed in."""
        if self.running:
            raise ConfigurationError("Simulator is already running!")
        self.running = True
        self.options["macro"] += list(stages)
        if self.options["macro"] == []:
            self.parser.error("No stages triggered to run!")
        if self.attempt == []:
            self.inorder = True
            self.complete = []
        
        while self.running and not self.paused:
            for stage in self.options["macro"]:
                self.execute(stage)
            for stage in self.options["include"]:
                self.execute(stage,deps=False)
            self.running = False
        
        if self.options['print_stages']:
            print self.completed
    
    def execute(self,stage,deps=True):
        """Actually exectue a particular stage"""
        if self.paused or not self.running:
            return False
        use = True
        if stage in self.options["exclude"]:
            use = False
        if stage in self.options["include"]:
            use = True
        if stage in self.attempt:
            return use
        if not use:
            return use
        
        self.attempt += [stage]
         
        if deps:
            for dependent in self.stages[stage].deps:
                if dependent not in self.attempt:
                    self.execute(dependent)
                if dependent not in self.complete:
                    self.log.warning("Stages have skipped dependents.")
        else:
            self.log.warning("Explicity skipping dependents")
        
        s = self.stages[stage]
        if s.macro:
            return use
        
        self.log.debug("Starting %s" % s.name)
        self.log.info("%s" % s.description)
        
        try:
            s.do()
        except s.exceptions as e:
            self.log.error("Error %(name)s in stage %(desc)s. Stage indicated that this error was not critical" % {'name': e.__class__.__name__, 'desc': s.description})
            self.log.error("Error: %(msg)s" % {'msg':e})
        except Exception as e:
            self.log.critical("Error %(name)s in stage %(desc)s!" % {'name': e.__class__.__name__, 'desc': s.description})
            self.log.critical("Error: %(msg)s" % {'msg':e})
            raise
        else:
            self.log.debug("Successfully completed stage %s" % s.name)
            self.complete += [stage]
        finally:
            self.log.debug("Finished %s" % s.name)
        
        return use
        
    def exit(self):
        """Cleanup function for when we are all done"""
        pass
        <|MERGE_RESOLUTION|>--- conflicted
+++ resolved
@@ -7,16 +7,6 @@
 #  Version 0.3.0a1
 # 
 
-# Standard Scipy Toolkits
-import numpy as np
-import pyfits as pf
-import scipy as sp
-
-# Scipy Extras
-from scipy import ndimage
-from scipy.spatial.distance import cdist
-from scipy.linalg import norm
-
 # Standard Python Modules
 import math, copy, sys, time, logging, os
 import argparse
@@ -57,10 +47,11 @@
     def __init__(self,name="__class__.__name__",commandLine=True):
         super(Simulator, self).__init__()
         self.stages = {}
-        self.orders = {}
         self.macros = {}
-        self.mparse = {}
         self.exclude = []
+        self.include = []
+        self.attempt = []
+        self.complete = []
         self.name = name
         self.order = None
         self.config = StructuredConfiguration({
@@ -88,21 +79,7 @@
                 'level' : None,
           },
         },
-<<<<<<< HEAD
        })
-=======
-    }
-    
-    def __init__(self,name="__class__.__name__",commandLine=True):
-        super(Simulator, self).__init__()
-        self.stages = {}
-        self.macros = {}
-        self.exclude = []
-        self.include = []
-        self.attempt = []
-        self.complete = []
-        self.name = name
->>>>>>> bf1c85f4
         if name == "__class__.__name__":
             self.name = self.__class__.__name__
         self.log = logging.getLogger(self.name)
@@ -162,6 +139,7 @@
         self.parser.add_argument('--do-plot',action='store_true',dest='plot',help="Enable debugging plots")
         self.parser.add_argument('--no-cache',action='store_false',dest='cache',
             help="ignore cached data from the simulator")
+        self.parser.add_argument('--clear-cache',action='store_true',dest='clear_cache')
         self.parser.add_argument('-d','--debug',action='store_true',dest='debug',help="enable debugging messages and plots")
         
         # Config Commands
@@ -303,7 +281,7 @@
         if "preconfig" in self.options and self.options["preconfig"] != None:
             for config in self.options["preconfig"]:
                 self.config = update(self.config,config)
-    
+            
     def postConfiguration(self):
         """Apply arguments after configuration. The arguments applied here flesh out macros, and copy data from the configuration system into the operations system."""
         if "exclude" not in self.options or not isinstance(self.options["exclude"],list):
@@ -383,7 +361,7 @@
         if s.macro:
             return use
         
-        self.log.debug("Starting %s" % s.name)
+        self.log.debug("Starting \'%s\'" % s.name)
         self.log.info("%s" % s.description)
         
         try:
@@ -396,10 +374,10 @@
             self.log.critical("Error: %(msg)s" % {'msg':e})
             raise
         else:
-            self.log.debug("Successfully completed stage %s" % s.name)
+            self.log.debug("Completed \'%s\'" % s.name)
             self.complete += [stage]
         finally:
-            self.log.debug("Finished %s" % s.name)
+            self.log.debug("Finished \'%s\'" % s.name)
         
         return use
         
