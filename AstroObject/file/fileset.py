--- conflicted
+++ resolved
@@ -134,11 +134,7 @@
     
     def __contains__(self,filepath):
         """Check whether a filepath is contained in this fileset."""
-<<<<<<< HEAD
-        return self.get_cpath(filepath) in self._files
-=======
         return self._get_bpath(filepath) in self._files
->>>>>>> 00dc51de
         
     def __iter__(self):
         """Returns an iterable over all of the filepaths which are registered in this fileset."""
@@ -288,16 +284,6 @@
         
     def discard(self,filepath):
         """Remove a filepath from the fileset. If the filepath exists, it will be deleted. This method will raise a :exc:`KeyError` if the filepath is not registered."""
-<<<<<<< HEAD
-        self.delete(filepath)
-        
-    def get_cpath(self,filename):
-        """Return the cache object-like filepath for the requested filepath. This helps ensure that calls to register, etc. will not fail."""
-        fbase, fname = os.path.split(filename)
-        if fbase == "" or os.path.relpath(fbase) == self.directory:
-            filename = fname
-        return os.path.relpath(os.path.join(self.directory,filename))
-=======
         try:
             self.delete(filepath)
         except KeyError:
@@ -305,7 +291,6 @@
         return
         
 
->>>>>>> 00dc51de
                 
     def register(self,*filenames):
         """Register filenames as a members of this fileset. Multiple filenames can be registered. They are registered by thier relative path by default.
@@ -318,14 +303,9 @@
         if not self.open:
             raise IOError("File set is not open!")
         for filename in filenames:
-<<<<<<< HEAD
-            fullpath = self.get_cpath(filename)
-            if fullpath in self._files:
-=======
             fullpath = self._get_cpath(filename)
             filekey = self._get_bpath(filename)
             if filekey in self._files:
->>>>>>> 00dc51de
                 raise KeyError("Filepath %s already exists in fileset." % filename)
             if fullpath == self._dbfilename:
                 raise KeyError("Cannot add DB to database.")
@@ -374,12 +354,8 @@
         if not self.open:
             raise IOError("File set is not open!")        
         for filepath in filepaths:
-<<<<<<< HEAD
-            filepath = self.get_cpath(filepath)
-=======
             filepath = self._get_cpath(filepath)
             filekey = self._get_bpath(filepath)
->>>>>>> 00dc51de
             if filepath in self._open_files:
                 self.close_fd(filepath)
             del self._files[filekey]
@@ -489,11 +465,7 @@
         if self.persist and clean:
             self.log.warning("Closing and cleaning a persistent fileset.")
         
-<<<<<<< HEAD
-        self._persist()
-=======
         self._persist(isopen=False)
->>>>>>> 00dc51de
         
         if check and len(self.active_fd) != 0:
             self.log.debug("Active File Handles Preventing Close: %r" % self.active_fd)
@@ -617,7 +589,7 @@
         _hash = hashlib.sha1()
         _hash.update(hashable)
         self._hashhex = _hash.hexdigest()
-        self.move(self._hashhex)
+        self.move(self._prehashbase)
         
     def move(self,base,check=False):
         """Move this fileset to a new base location. The old directory for this fileset will be removed in its entirety. The new location will have the hashable base added to the directory by default.
