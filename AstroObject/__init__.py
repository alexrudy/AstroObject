# 
#  __init__.py
#  ObjectModel
#  
#  Created by Alexander Rudy on 2011-10-07.
#  Copyright 2011 Alexander Rudy. All rights reserved.
<<<<<<< HEAD
#  Version 0.2.9
=======
#  Version 0.3.0a1
>>>>>>> 61f9a751
#  
 
import time,sys,os

from AstroObjectLogging import *

<<<<<<< HEAD
__version__ = '0.2.9'
=======
__version__ = '0.3.0a1'
>>>>>>> 61f9a751

__all__ = ['AnalyticSpectra','AstroImage','AstroObjectBase','AstroSpectra','AstroObjectLogging','Utilities']

__config__ = "logging.yaml"

LOG = logging.getLogger(__name__)
LOG.configure(configFile = __config__)
LOG.start()
<|MERGE_RESOLUTION|>--- conflicted
+++ resolved
@@ -4,22 +4,14 @@
 #  
 #  Created by Alexander Rudy on 2011-10-07.
 #  Copyright 2011 Alexander Rudy. All rights reserved.
-<<<<<<< HEAD
-#  Version 0.2.9
-=======
 #  Version 0.3.0a1
->>>>>>> 61f9a751
 #  
  
 import time,sys,os
 
 from AstroObjectLogging import *
 
-<<<<<<< HEAD
-__version__ = '0.2.9'
-=======
 __version__ = '0.3.0a1'
->>>>>>> 61f9a751
 
 __all__ = ['AnalyticSpectra','AstroImage','AstroObjectBase','AstroSpectra','AstroObjectLogging','Utilities']
 
