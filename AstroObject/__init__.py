--- conflicted
+++ resolved
@@ -4,22 +4,14 @@
 #  
 #  Created by Alexander Rudy on 2011-10-07.
 #  Copyright 2011 Alexander Rudy. All rights reserved.
-<<<<<<< HEAD
-#  Version 0.3.0a2+dep
-=======
 #  Version 0.3.0a2
->>>>>>> 0c037178
 #  
  
 import time,sys,os
 
 from AstroObjectLogging import *
 
-<<<<<<< HEAD
-__version__ = '0.3.0a2+dep'
-=======
 __version__ = '0.3.0a2'
->>>>>>> 0c037178
 
 __all__ = ['AnalyticSpectra','AstroImage','AstroObjectBase','AstroSpectra','AstroObjectLogging','Utilities']
 
