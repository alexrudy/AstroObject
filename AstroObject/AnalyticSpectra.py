# 
#  AnalyticSpectra.py
#  ObjectModel
#  
#  Created by Alexander Rudy on 2011-10-12.
#  Copyright 2011 Alexander Rudy. All rights reserved.
<<<<<<< HEAD
#  Version 0.3.0a1
=======
#  Version 0.3.0a2
>>>>>>> 0c037178
# 

# Parent Modules
import AstroObjectBase,AstroImage,AstroSpectra

# Standard Scipy Toolkits
import numpy as np
import pyfits as pf
import scipy as sp
import matplotlib as mpl
import matplotlib.pyplot as plt

# Matplolib Extras
import matplotlib.image as mpimage
from mpl_toolkits.mplot3d import Axes3D
from matplotlib import cm
from matplotlib.ticker import LinearLocator, FixedLocator, FormatStrFormatter

# Scipy Extras
from scipy import ndimage
from scipy.spatial.distance import cdist
from scipy.linalg import norm
import scipy.interpolate

# Standard Python Modules
import math, copy, sys, time, logging, os
import itertools

# Submodules from this system
from Utilities import *

__all__ = ["AnalyticSpectrum","CompositeSpectra","InterpolatedSpectrum"]

LOG = logging.getLogger(__name__)

class AnalyticSpectrum(AstroObjectBase.FITSFrame):
    """A functional spectrum object for spectrum generation. The default implementation is abstract, and will throw errors if you try to call it.
    
    The Analytic spectrum can be provided with a set of wavelengths upon intialization. The `wavelengths` keyword will be stored and used when this spectrum is later called by the system. The `units` keyword is currently unused."""
    def __init__(self,data=None,label=None,wavelengths=None,units=None,**kwargs):
        super(AnalyticSpectrum, self).__init__(data=data,label=label, **kwargs)
        self.wavelengths = wavelengths
        self.units = units #Future will be used for enforcing unit behaviors
        
    
    def __add__(self,other):
        """Implements spectrum addition"""
        return CompositeSpectra(self,other,'add')
        
    
    def __mul__(self,other):
        """Implements spectrum multiplication"""
        return CompositeSpectra(self,other,'mul')
        
    
    def __sub__(self,other):
        """Implements spectrum subtraction"""
        return CompositeSpectra(self,other,'sub')
        
    
    def __rsub__(self,other):
        """Reverse subtraction"""
        return CompositeSpectra(other,self,'sub')
        
    
    def __rmul__(self):
        """Reverse Multiplication"""
        return CompositeSpectra(self,other,'mul')
        
    
    def __radd__(self):
        """Reverse Addition"""
        return CompositeSpectra(self,other,'add')
        
    
    def __call__(self,wavelengths=None,**kwargs):
        """Returns the Flux data for this spectrum"""
        msg = "%s: Cannot Call: Abstract Spectra not instantiated with any properies." % (self)
        raise AbstractError(msg)
    
    def __hdu__(self,primary=False):
        """Returns a pyfits HDU representing this object"""
        msg = "%s: Cannot make HDU: Abstract Spectra not instantiated with any properies." % (self)
        raise AbstractError(msg)
    
    
    @classmethod
    def __save__(cls,data,label):
        """A generic class method for saving to this object with data directly"""
        msg = "%s: Abstract Analytic Structure cannot be the target of a save operation!" % (cls)
        raise AbstractError(msg)
    
    
    @classmethod
    def __read__(cls,HDU,label):
        """An abstract method for reading empty data HDU Frames"""
        LOG.log(2,"%s: Attempting to read data" % cls)
        msg = "%s: Cannot save HDU as Analytic Spectra" % (cls)
        raise AbstractError(msg)
    


class CompositeSpectra(AnalyticSpectrum):
    """Binary composition of two functional spectra. This object should not be initialized by the user. Instead, this class is returned when you combine two spectra of different types, or combine a spectra with any other type. As such, do not initialze composite spectra idependently. See the :meth:`__call__` function for documentation of how to use this type of object."""
    def __init__(self, partA, partB, operation):
        label = ""
        label += partA.label if hasattr(partA,'label') else str(partA)
        label += " " + operation + " "
        label += partB.label if hasattr(partB,'label') else str(partB)
        super(CompositeSpectra, self).__init__(None,label)
        self.A = partA
        self.B = partB
        self.operation = operation
        
    
    def __call__(self,wavelengths=None,**kwargs):
        """Calls the composite function components. The keyword arguments are passed on to calls to spectra contained within this composite spectra. All spectra varieties should accept arbitrary keywords, so this argument is used to pass keywords to spectra which require specific alternatives. Pass in `wavelengths` to use the given wavelengths. If none are passed in, it will look for object-level saved wavelengths, which you can specify simply by setting the `self.wavelengths` parameter on the object."""
        if wavelengths == None:
            wavelengths = self.wavelengths
        if wavelengths == None:
            raise ValueError("No wavelengths specified in %s" % (self))
            
        if isinstance(self.A,AnalyticSpectrum):
            Awavelengths,Avalue = self.A(wavelengths=wavelengths,**kwargs)
        else:
            Avalue = self.A
        if isinstance(self.B,AnalyticSpectrum):
            Bwavelengths,Bvalue = self.B(wavelengths=wavelengths,**kwargs)
        else:
            Bvalue = self.B
        
        if self.operation == 'add':
            Result = Avalue + Bvalue
        elif self.operation == 'mul':
            Result = Avalue * Bvalue
        elif self.operation == 'sub':
            Result = Avalue - Bvalue
        
        if Result != None:
            return np.vstack((wavelengths,Result))
        else:
            raise ValueError("Composition did not produce a value result!")
        
    


class InterpolatedSpectrum(AnalyticSpectrum,AstroSpectra.SpectraFrame):
    """An analytic representation of a generic, specified spectrum. The spectrum provided will be used to create an infintiely dense interpolation function. This function can then be used to call the spectrum at any wavelength. The interpolation used is a simple 1d interpolation.
    
    .. Warning:: 
        No checks are currently provided to prevent extraneous interpoaltion outside of the originally specified range."""
    def __init__(self, data=None, label=None, wavelengths=None, **kwargs):
        self.data = data
        self.size = data.size # The size of this image
        self.shape = data.shape # The shape of this image
        super(InterpolatedSpectrum, self).__init__(data=data,label=label,**kwargs)
        x,y = self.data
        self.func = sp.interpolate.interp1d(x,y)
        self.wavelengths = wavelengths
    
    def __call__(self,wavelengths=None,**kwargs):
        """Calls this interpolated spectrum over certain wavelengths"""
        if wavelengths == None:
            wavelengths = self.wavelengths
        return np.vstack((wavelengths,self.func(wavelengths)))
        
class ResampledSpectrum(InterpolatedSpectrum):
    """A spectrum that must be called with resampling information, but which correctly reamples down to given resoluton at each requested wavelength. The spectrum provided must have a greater resolution than the one requested in the end. Supplying the `resoulution` and `wavelength` keywords at initialization only sets defaults."""
    def __init__(self, data=None, label=None, wavelengths=None, resolution=None, **kwargs):
        super(ResampledSpectrum, self).__init__(data=data,label=label, **kwargs)
        self.wavelengths = wavelengths
        self.resolution = resolution
        
    def __call__(self,wavelengths=None,resolution=None,**kwargs):
        """Calls this resampled spectrum over certain wavelengths"""
        if wavelengths == None:
            wavelengths = self.wavelengths
        if resolution == None:
            resolution = self.resolution
        if wavelengths == None:
            raise ValueError("Requires Wavelenths")
        if resolution == None:
            raise ValueError("Requires Resolution")
        return self.resample(wavelengths,resolution)
        
    def resample(self,wavelengths,resolution,z=0.0):
        """Resample the given spectrum to a lower resolution. This algorithm is a vectorized version of the one provided by Robert Quimby in IDL code."""
        
        if resolution.shape != wavelengths.shape:
            LOG.debug("%s: Wavelength Size: %d, Resolution Size %d" % (self,wavelengths.size,resolution.size))
            raise AttributeError("You must provide resolution appropriate for resampling. Size mismatch!")
        
        oldwl,oldfl = self.data
        oldwl = oldwl * (1.0 + z)
        
        if np.min(oldwl) < 1e-12 or np.max(oldwl) > 1e-3:
            msg = "%s: It looks like your defining wavelength units are wrong: "
            LOG.warning(msg % self + npArrayInfo(oldwl,"WL"))
        
        mintol = wavelengths[0] * resolution[0] / 8
        maxtol = wavelengths[-1] * resolution[-1] / 8
        
        if np.min(oldwl) - mintol > np.min(wavelengths) or np.max(oldwl) + maxtol < np.max(wavelengths):
            msg = "Cannot extrapolate during reampling process. Please provide new wavelengths that are within the range of old ones."
            LOG.critical(msg)
            LOG.debug("%s: %s" % (self,npArrayInfo(wavelengths,"New Wavelengths")))
            LOG.debug("%s: %s" % (self,npArrayInfo(oldwl,"Old Wavelengths")))
            LOG.debug("%s: Tolerance Range for New Wavelengths: [%g,%g]" % (self,mintol,maxtol))
            raise ValueError(msg)
        
        oldres = oldwl[:-1] / np.diff(oldwl)
        if np.min(oldres) > np.min(resolution):
            LOG.warning("The new resolution seems to expect more detail than the old one. %g -> %g" % (np.min(oldres),np.min(resolution)))
            LOG.debug("%s: %s" % (self,npArrayInfo(oldres,"given resolution")))
            LOG.debug("%s: %s" % (self,npArrayInfo(resolution,"requested resoluton")))
        
        ones = np.ones(oldwl.shape)
        sigma = wavelengths / resolution / 2.35
        curve = lambda wl,center,sig : (1.0/np.sqrt(np.pi * sig ** 2.0 )) * np.exp( - 0.5 * (wl - center) ** 2.0 / (sig ** 2.0) ).astype(np.float)
        
        MWL,MCENT = np.meshgrid(oldwl,wavelengths)
        MWL,MSIGM = np.meshgrid(oldwl,sigma)
        
        curves = curve(MWL,MCENT,MSIGM)
        
        exps =  - 0.5 * (MWL - MCENT) ** 2.0 / (MSIGM ** 2.0)
        
        base = np.sum(curves * ones, axis=1)
<<<<<<< HEAD
        top = np.sum(curves * oldfl,axis=1)
=======
        top  = np.sum(curves * oldfl,axis=1)
>>>>>>> 0c037178
        
        zeros = base == np.zeros(base.shape)
        if np.sum(zeros) > 0:
            LOG.warning("%s: Removed %d zeros from re-weighting." % (self,np.sum(zeros)))
            LOG.debug("%s: %s" % (self,npArrayInfo(base,"Normalization Denominator")))
            LOG.debug("%s: %s" % (self,npArrayInfo(base,"Normalization Numerator")))
            
        base[zeros] = np.ones(np.sum(zeros))
        top[zeros] = np.zeros(np.sum(zeros))
        
        flux = top  / base
        
        if np.isnan(flux).any():
            msg = "Detected NaN in result of Resampling!"
            LOG.critical("%s: %s" % (self,msg))
            LOG.debug("%s: %s" % (self,npArrayInfo(wavelengths,"New Wavelengths")))
            LOG.debug("%s: %s" % (self,npArrayInfo(oldwl,"Old Wavelengths")))
            LOG.debug("%s: %s" % (self,npArrayInfo(sigma,"Resolution Sigmas")))
            LOG.debug("%s: %s" % (self,npArrayInfo(exps,"Exponent Value")))
            LOG.debug("%s: %s" % (self,npArrayInfo(np.exp(exps),"Exponent Evaluated")))
            LOG.debug("%s: %s" % (self,npArrayInfo(curves,"Curve Evaluated")))
            LOG.debug("%s: %s" % (self,npArrayInfo(base,"Normalization Denominator")))
            LOG.debug("%s: %s" % (self,npArrayInfo(flux,"Resulting Flux")))
            LOG.debug("%s: %s" % (self,npArrayInfo(oldfl,"Original Flux")))
            raise ValueError(msg)
        LOG.debug("%s: %s" % (self,npArrayInfo(flux,"New Flux")))
        return np.vstack((wavelengths,flux))

import AnalyticSpectraObjects
from AnalyticSpectraObjects import *

__all__ += AnalyticSpectraObjects.__all__<|MERGE_RESOLUTION|>--- conflicted
+++ resolved
@@ -4,11 +4,7 @@
 #  
 #  Created by Alexander Rudy on 2011-10-12.
 #  Copyright 2011 Alexander Rudy. All rights reserved.
-<<<<<<< HEAD
-#  Version 0.3.0a1
-=======
 #  Version 0.3.0a2
->>>>>>> 0c037178
 # 
 
 # Parent Modules
@@ -237,11 +233,7 @@
         exps =  - 0.5 * (MWL - MCENT) ** 2.0 / (MSIGM ** 2.0)
         
         base = np.sum(curves * ones, axis=1)
-<<<<<<< HEAD
-        top = np.sum(curves * oldfl,axis=1)
-=======
         top  = np.sum(curves * oldfl,axis=1)
->>>>>>> 0c037178
         
         zeros = base == np.zeros(base.shape)
         if np.sum(zeros) > 0:
