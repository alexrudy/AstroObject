--- conflicted
+++ resolved
@@ -4,12 +4,8 @@
 #  
 #  Created by Alexander Rudy on 2011-10-12.
 #  Copyright 2011 Alexander Rudy. All rights reserved.
-<<<<<<< HEAD
-#  Version 0.3.0a1
-=======
 #  Version 0.3.0a2
->>>>>>> 0c037178
-# 
+#
 
 
 # Standard Scipy Toolkits
@@ -282,14 +278,11 @@
                 raise IndexError("%s: State %s does not exist!" % (self,statename))
             newStates[statename] = oldStates[statename]
         LOG.log(5,"%s: Kept states %s" % (self,list(statenames)))
-<<<<<<< HEAD
-=======
         if "delete" in kwargs and kwargs["delete"]:
             for state in self.states.keys():
                 if state not in statenames:
                     del self.states[state]
             del self.states
->>>>>>> 0c037178
         self.states = newStates
         self.statename = self._default_state()
         return self.list()
