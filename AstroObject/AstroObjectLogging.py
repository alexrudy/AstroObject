# 
#  AstroObjectLogging.py
#  AstroObject
#  
#  Created by Alexander Rudy on 2011-12-12.
#  Copyright 2011 Alexander Rudy. All rights reserved.
<<<<<<< HEAD
#  Version 0.3.0a2+dep
=======
#  Version 0.3.0a2
>>>>>>> 0c037178
#

import logging
import logging.handlers as handlers

import math, copy, sys, time, os

from Utilities import *

__version__ = getVersion()

logging.captureWarnings(True)

levels = {"LIBDEBUG":2,"LIBINFO":5,"LIBWARN":8}
for name,lvl in levels.iteritems():
    logging.addLevelName(lvl,name)

class GrowlHandler(logging.Handler):
    """Handler that emits growl notifications"""
    def __init__(self,name=None):
        super(GrowlHandler, self).__init__()
        self.name = name
        if self.name == None:
            self.name = "AstroObject"
        try:
            import gntp.notifier
            self.gntp = gntp
        except ImportError as e:
            self.disable = True
            self.notifier = None
        else:
            self.disable = False
            self.notifier = self.gntp.notifier.GrowlNotifier(
                applicationName=self.name,
                notifications=["Info Message","Warning Message","Critical Message","Error Message","Debug Message"],
                defaultNotifications=["Info Message","Warning Message","Critical Message","Error Message"],
            )
            self.notifier.register()
        self.titles = {
            logging.DEBUG:"%s Debug" % self.name,
            logging.INFO:"%s Info" % self.name,
            logging.WARNING:"%s Warning" % self.name,
            logging.CRITICAL:"%s Critical" % self.name,
            logging.ERROR:"%s Error" % self.name}
        
    
    mapping = {logging.DEBUG:"Debug Message",logging.INFO:"Info Message",logging.WARNING:"Warning Message",logging.CRITICAL:"Critical Message",logging.ERROR:"Error Message"}

    
    
    def emit(self,record):
        """Emits a growl notification"""
        if self.disable:
            return
        try:
            msg = self.format(record)
            self.notifier.notify(
                noteType = self.mapping[record.levelno],
                title = self.titles[record.levelno],
                description = msg,
                sticky = False,
                priority = 1,
            )
        except (KeyboardInterrupt, SystemExit):
            raise
        except:
            self.handleError(record)

        

class LogManager(logging.getLoggerClass()):
<<<<<<< HEAD
    """A customized logging class. This class is automatically used whenever you are using an AstroObject module elsewhere in your program. It subsumes other logging classes, regardless of the situation. This logger provides many specialized functions useful for logging, but can be used just like a normal logger. By default, the logger starts in buffering mode, collecting messages until it is configured. The configuration then allows it to write messages to the console and to a log file."""
=======
    """The logging class which handles the log messages. It handles its own limited configuration, and buffers messages before it starts, so that early messages are still written to a file."""
>>>>>>> 0c037178
    def __init__(self,name):
        super(LogManager,self).__init__(name)
        self.name = name
        self.configured = False
        self.running = False
        self.handling = False
        self.doConsole = False
        self.level = False
        self.setLevel(1)
        self._initialize()
    
<<<<<<< HEAD
    def _initialize(self):
        """Initializes this logger to buffer logs sent this way."""
=======
    def initialize(self):
        """Initializes this logger to buffer messages it receives before it is configured. This initialization is automatically handled when the :class:`LogManager` is created."""
>>>>>>> 0c037178
        if self.handling:
            raise ConfigurationError("Logger appears to be already handling messages")
        if self.running:
            raise ConfigurationError("Logger seems to already have started")
        if self.configured:
            raise ConfigurationError("Logger appears to be already configured")
        
        self.buffer = handlers.MemoryHandler(1e6)
        self.buffer.setLevel(0)
        self.addHandler(self.buffer)
        
        self.null = logging.NullHandler()
        
        self.running = True
    
    config = {
                'logging' : {
                    'growl' : {
                        'enable' : False,
                        'level'  : None,
                        'name' : "AstroObject",
                    },
                    'file' : {
                        'enable' : True,
                        'format' : "%(asctime)s : %(levelname)-8s : %(module)-40s : %(funcName)-10s : %(message)s",
                        'dateformat' : "%Y-%m-%d-%H:%M:%S",
                        'filename' : "AstroObject",
                        'level' : None,
                    },
                    'console': {
                        'enable' : False,
                        'format' : "...%(message)s",
                        'level' : None,
                    },
                },
                    'Dirs': {
                        'Logs' : "Logs/"
                    },
            }
    
    def configure(self,configFile=None,configuration=None):
<<<<<<< HEAD
        """Configure this logging object using a configuration dictionary. Configuration dictionaries can be provided by a YAML file or directly to the configuration argument. If both are provided, the YAML file will over-ride the explicit dictionary."""
=======
        """Configure this logging object. The configuration happens from a file (`configFile`) and then from an object `configuration`. As such, values in the object will override values from the file, and both will override the defaults. The default settings place messages in a file called AstroObject.log in the Logs/ folder."""
>>>>>>> 0c037178
        if self.configured:
            raise ConfigurationError("Logger appears to be already configured")
        if self.handling:
            raise ConfigurationError("Logger appears to be already handling")
        # Configure from Variable
        if configuration != None:
            self.config = update(self.config,configuration)
            self.debug("Updated Configuration from variable")            
            self.configured |= True
        # Configure from File
        if configFile != None:
            try:
                with open(configFile,'r') as stream:
                    loaded = yaml.load(stream)
                    self.config = update(self.config,loaded)
            except IOError as e:
                self.warning("Couldn't load Configuration File %s" % configFile)
                self.configured |= False
            else:
                self.configured |= True
        
        if not self.configured:
            self.log(8,"No configuration provided or accessed. Using defaults.")
    
    def start(self):
<<<<<<< HEAD
        """Starts this logger running, using the configuration set using :meth:`configure`. The configuration can configure a file handler and a console handler. Arbitrary configurations are not possible at this point."""
=======
        """Starts this logger outputing, based on the configuration. It is recommended that you call :meth:`configure` first."""
>>>>>>> 0c037178
        if self.handling:
            raise ConfigurationError("Logger appears to be already handling messages")
        if not self.running:
            raise ConfigurationError("Logger appears to not be running. This should never happen")
        if not self.configured:
            self.log(8,"Logger appears not to be configured")
        
        # Setup the Console Log Handler
        self.console = logging.StreamHandler()    
        consoleFormatter = logging.Formatter(self.config["logging"]["console"]["format"])
        self.console.setFormatter(consoleFormatter)
        
        if self.config["logging"]["console"]["level"]:
            self.console.setLevel(self.config["logging"]["console"]["level"])
        elif self.level:
            self.console.setLevel(self.level)

        if self.config["logging"]["console"]["enable"] and not self.doConsole:
            self.addHandler(self.console)
            self.handling |= True
        
        self.logfile = None
        self.logfolder = self.config["Dirs"]["Logs"]+"/"
        
        # Only set up the file log handler if we can actually access the folder
        if os.access(self.logfolder,os.F_OK):
            filename = "%(dir)s/%(name)s.log" % {'dir':self.config["Dirs"]["Logs"],'name':self.config["logging"]["file"]["filename"]}
            
            self.logfile = logging.handlers.TimedRotatingFileHandler(filename=filename,when='midnight')
            fileformatter = logging.Formatter(self.config["logging"]["file"]["format"],datefmt=self.config["logging"]["file"]["dateformat"])
            self.logfile.setFormatter(fileformatter)
            
            if self.config["logging"]["file"]["level"]:
                self.logfile.setLevel(self.config["logging"]["file"]["level"])
            elif self.level:
                self.logfile.setLevel(self.level)
                        
            if self.config["logging"]["file"]["enable"]:
            
                self.addHandler(self.logfile)
                # Finally, we should flush the old buffers
                self.buffer.setTarget(self.logfile)
                self.handling |= True
        
        if self.config["logging"]["growl"]["enable"]:
            self.growlHandler = GrowlHandler(name=self.config["logging"]["growl"]["name"])
            if self.growlHandler.disable:
                self.config["logging"]["growl"]["enable"] = False
            else:
                if self.config["logging"]["file"]["level"]:
                    self.growlHandler.setLevel(self.config["logging"]["file"]["level"])
                elif self.level:
                    self.growlHandler.setLevel(logging.INFO)
                self.addHandler(self.growlHandler)
                self.handling |= True
                
        
        self.removeHandler(self.buffer)
        self.buffer.flush()
        if not self.handling:
            self.addHandler(self.null)
            self.log(8,"Logger not actually handling anything!")
            
    def useConsole(self,use=None):
        """Turn on or off the console logging. Specify the parameter `use` to force console logging into one state or the other. If the `use` parameter is not given, console logging will be toggled."""
        if use != None:
            # THIS SHOULD BE BACKWARDS
            # If we turn the console on now, then this very function will turn it off in a minute!
            self.doConsole = not use
        if not self.handling:
            self.log(8,"Logger appears to not already be handling messages")
        if not self.running:
            raise ConfigurationError("Logger appears to not be running. This should never happen")
        if not self.config["logging"]["console"]["enable"]:
            return
        if self.doConsole:
            self.removeHandler(self.console)
            self.doConsole = False
        else:
            self.addHandler(self.console)
            self.doConsole = True

logging.setLoggerClass(LogManager)<|MERGE_RESOLUTION|>--- conflicted
+++ resolved
@@ -4,11 +4,7 @@
 #  
 #  Created by Alexander Rudy on 2011-12-12.
 #  Copyright 2011 Alexander Rudy. All rights reserved.
-<<<<<<< HEAD
-#  Version 0.3.0a2+dep
-=======
 #  Version 0.3.0a2
->>>>>>> 0c037178
 #
 
 import logging
@@ -80,11 +76,7 @@
         
 
 class LogManager(logging.getLoggerClass()):
-<<<<<<< HEAD
     """A customized logging class. This class is automatically used whenever you are using an AstroObject module elsewhere in your program. It subsumes other logging classes, regardless of the situation. This logger provides many specialized functions useful for logging, but can be used just like a normal logger. By default, the logger starts in buffering mode, collecting messages until it is configured. The configuration then allows it to write messages to the console and to a log file."""
-=======
-    """The logging class which handles the log messages. It handles its own limited configuration, and buffers messages before it starts, so that early messages are still written to a file."""
->>>>>>> 0c037178
     def __init__(self,name):
         super(LogManager,self).__init__(name)
         self.name = name
@@ -96,13 +88,8 @@
         self.setLevel(1)
         self._initialize()
     
-<<<<<<< HEAD
     def _initialize(self):
-        """Initializes this logger to buffer logs sent this way."""
-=======
-    def initialize(self):
         """Initializes this logger to buffer messages it receives before it is configured. This initialization is automatically handled when the :class:`LogManager` is created."""
->>>>>>> 0c037178
         if self.handling:
             raise ConfigurationError("Logger appears to be already handling messages")
         if self.running:
@@ -144,11 +131,7 @@
             }
     
     def configure(self,configFile=None,configuration=None):
-<<<<<<< HEAD
         """Configure this logging object using a configuration dictionary. Configuration dictionaries can be provided by a YAML file or directly to the configuration argument. If both are provided, the YAML file will over-ride the explicit dictionary."""
-=======
-        """Configure this logging object. The configuration happens from a file (`configFile`) and then from an object `configuration`. As such, values in the object will override values from the file, and both will override the defaults. The default settings place messages in a file called AstroObject.log in the Logs/ folder."""
->>>>>>> 0c037178
         if self.configured:
             raise ConfigurationError("Logger appears to be already configured")
         if self.handling:
@@ -174,11 +157,7 @@
             self.log(8,"No configuration provided or accessed. Using defaults.")
     
     def start(self):
-<<<<<<< HEAD
         """Starts this logger running, using the configuration set using :meth:`configure`. The configuration can configure a file handler and a console handler. Arbitrary configurations are not possible at this point."""
-=======
-        """Starts this logger outputing, based on the configuration. It is recommended that you call :meth:`configure` first."""
->>>>>>> 0c037178
         if self.handling:
             raise ConfigurationError("Logger appears to be already handling messages")
         if not self.running:
