# 
#  Utilities.py
#  Astronomy ObjectModel
#  
#  Created by Alexander Rudy on 2011-10-07.
#  Copyright 2011 Alexander Rudy. All rights reserved.
# 

import matplotlib as mpl
import matplotlib.pyplot as plt
import numpy as np
import scipy as sp
import scipy.constants as spconst
import pyfits
import math
import logging,time,sys


LOG = logging.getLogger(__name__)

def get_padding(*otherxy):
    """This function returns axis values to provide 5-percent padding around the given data."""
    
    xs = ()
    ys = ()
    
    
    if len(otherxy) == 1:
        x,y = otherxy[0]
    else:
        for xad,yad in otherxy:
            xs = tuple(xs) + tuple(xad)
            ys = tuple(ys) + tuple(yad)
    
        x = np.concatenate(xs)
        y = np.concatenate(ys)
    
    return [min(x)-(max(x)-min(x))*0.05, max(x)+(max(x)-min(x))*0.05, min(y)-(max(y)-min(y))*0.05, max(y)+(max(y)-min(y))*0.05]
    

<<<<<<< HEAD
def BlackBody(wl,T):
    """Return black-body flux as a function of wavelength"""
    h = spconst.h
    c = spconst.c
    k = spconst.k
    exponent = (h * c)/(wl * k * T)
    flux = (2.0 * h * c**2.0)/(wl**5.0) * (1.0)/(np.exp(exponent)-1.0)
    return flux
=======


def validate_filename(string,extension=".fit"):
    """Validates a string as an acceptable filename, stripping path components,etc."""
    return string.replace("/","").rstrip(extension).replace(".","") + extension
    
>>>>>>> 3c49cb10
<|MERGE_RESOLUTION|>--- conflicted
+++ resolved
@@ -38,7 +38,6 @@
     return [min(x)-(max(x)-min(x))*0.05, max(x)+(max(x)-min(x))*0.05, min(y)-(max(y)-min(y))*0.05, max(y)+(max(y)-min(y))*0.05]
     
 
-<<<<<<< HEAD
 def BlackBody(wl,T):
     """Return black-body flux as a function of wavelength"""
     h = spconst.h
@@ -47,11 +46,9 @@
     exponent = (h * c)/(wl * k * T)
     flux = (2.0 * h * c**2.0)/(wl**5.0) * (1.0)/(np.exp(exponent)-1.0)
     return flux
-=======
 
 
 def validate_filename(string,extension=".fit"):
     """Validates a string as an acceptable filename, stripping path components,etc."""
     return string.replace("/","").rstrip(extension).replace(".","") + extension
     
->>>>>>> 3c49cb10
