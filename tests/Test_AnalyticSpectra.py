#
#  Test_AnalyticSpectra.py
#  ObjectModel
#
#  Created by Alexander Rudy on 2011-10-31.
#  Copyright 2011 Alexander Rudy. All rights reserved.
#

import numpy as np
import pyfits as pf
import scipy as sp
import matplotlib as mpl
import matplotlib.pyplot as plt
import matplotlib.image as mpimage

import os,copy

import nose.tools as nt
from nose.plugins.skip import Skip,SkipTest

from tests.Test_AstroObjectBase import *
from tests.Test_AstroObjectAPI import *
<<<<<<< HEAD

=======
from tests.Test_AstroSpectra import *
>>>>>>> 0c9f0ce5

import AstroObject.AnalyticSpectra as AS
from AstroObject.Utilities import AbstractError

class API_AnalyticSpectra(API_Base_Frame):
    """Set up and basic tests for analytic spectra"""
    
    def test_init_with_wavelengths(self):
        """__init__() works with wavelengths"""
        SFrame = self.FRAME(data=self.VALID,label="Empty",wavelengths=self.WAVELENGTHS)
        assert not np.abs(self.WAVELENGTHS - SFrame.wavelengths > 1e-6).any()
    
    
    def test_call_with_arbitrary_arguments(self):
        """__call__() accepts arbitrary keyword arguments"""
        AFrame = self.FRAME(data=self.VALID,label="Valid")
        assert AFrame.label == "Valid"
        data = AFrame(wavelengths=self.WAVELENGTHS,other=1,arbitrary="str",arguments="blah")
    
    def test_call(self):
        """__call__() yields data"""
        AFrame = self.FRAME(data=self.VALID,label="Valid")
        assert AFrame.label == "Valid"
        data = AFrame(wavelengths=self.WAVELENGTHS)
    
    def test_init_empty(self):
        """__init__() abstract frame works without data"""
        AFrame = self.FRAME(data=self.VALID,label="Valid")
        assert AFrame.label == "Valid"
    
    
    def test_add_objects(self):
        """__add__() Objects respont to + operator"""
        SFrame1 = self.FRAME(data=self.VALID,label="Empty")
        SFrame2 = self.FRAME(data=self.VALID,label="Empty")
        SFrame3 = SFrame1 + SFrame2
        assert isinstance(SFrame3,AS.CompositeSpectra)
    
    def test_sub_objects(self):
        """__sub__() Objects respont to - operator"""
        SFrame1 = self.FRAME(data=self.VALID,label="Empty")
        SFrame2 = self.FRAME(data=self.VALID,label="Empty")
        SFrame3 = SFrame1 - SFrame2
        assert isinstance(SFrame3,AS.CompositeSpectra)
    
    
    def test_mul_objects(self):
        """__mul__() Objects respont to * operator"""
        SFrame1 = self.FRAME(data=self.VALID,label="Empty")
        SFrame2 = self.FRAME(data=self.VALID,label="Empty")
        SFrame3 = SFrame1 * SFrame2
        assert isinstance(SFrame3,AS.CompositeSpectra)
    
    def test_add_other(self):
        """__add__() Handles adding of other simple classes"""
        SFrame1 = self.FRAME(data=self.VALID,label="Empty")
        SFrame2 = 10.0
        SFrame3 = SFrame1 + SFrame2
        assert isinstance(SFrame3,AS.CompositeSpectra)
            

class test_AnalyticSpectraFrame(API_AnalyticSpectra,API_Abstract_Frame):
    """AnalyticSpecra.AnalyticSpectrum"""
    
    def setUp(self):
        """Sets up the test with some basic image data."""
        
        self.VALID = None
        self.FRAME = AS.AnalyticSpectrum
        self.INVALID = np.array([1,2,3])
        self.FRAMESTR = "<'AnalyticSpectrum' labeled 'Valid'>"
        self.HDUTYPE = pf.ImageHDU
        self.SHOWTYPE = mpl.artist.Artist
        self.WAVELENGTHS = np.arange(100) + 1.0
        self.imHDU = pf.ImageHDU
        self.pmHDU = pf.PrimaryHDU
        
        self.attributes = copy.deepcopy(self.attributes) + ['WAVELENGTHS']
        
        def SAMEDATA(first,second):
            """Return whether these two are the same data"""
            raise AbstractError("Data undefined...")
        
        
        def SAME(first,second):
            """Return whether these two are the same"""
            raise AbstractError("Data undefined...")
        
        self.SAME = SAME
        self.SAMEDATA = SAMEDATA
        
        
        self.check_constants()
    
    @nt.raises(AbstractError)
    def test_call(self):
        """__call__() raises abstract error"""
        AFrame = self.FRAME(data=self.VALID,label="Valid")
        assert AFrame.label == "Valid"
        data = AFrame(wavelengths=self.WAVELENGTHS)
        
    @nt.raises(AbstractError)
    def test_call_with_arbitrary_arguments(self):
        """__call__() accepts arbitrary keyword arguments"""
        AFrame = self.FRAME(data=self.VALID,label="Valid")
        assert AFrame.label == "Valid"
        data = AFrame(wavelengths=self.WAVELENGTHS,other=1,arbitrary="str",arguments="blah")
        



<<<<<<< HEAD
class test_InterpolatedSpectra(API_AnalyticSpectra,API_Abstract_Frame):
=======
class test_InterpolatedSpectra(API_AnalyticSpectra,test_SpectraFrame):
>>>>>>> 0c9f0ce5
    """AnalyticSpecra.InterpolatedSpectra"""
    def setUp(self):
        """Sets up the test with some basic image data."""
        
        self.VALID = np.array([[-100.0,200.0,300.0],[1,3,5]])
        self.FRAME = AS.InterpolatedSpectrum
        self.INVALID = np.array([1,2,3])
        self.FRAMESTR = "<'InterpolatedSpectrum' labeled 'Valid'>"
        self.HDUTYPE = pf.ImageHDU
        self.SHOWTYPE = mpl.artist.Artist
        self.WAVELENGTHS = np.arange(100) + 1.0
        self.imHDU = pf.ImageHDU
        self.pmHDU = pf.PrimaryHDU
        
        
        self.attributes = copy.deepcopy(self.attributes) + ['WAVELENGTHS']
        
        def SAMEDATA(first,second):
            """Return whether these two are the same data"""
            return not (np.abs(first-second) > 1e-6).any()
        
        
        def SAME(first,second):
            """Return whether these two are the same"""
            return SAMEDATA(first(),second())
        
        self.SAME = SAME
        self.SAMEDATA = SAMEDATA
        
        
        self.check_constants()
    
    def test_show(self):
        """__show__() returns a valid type"""
        AFrame = self.FRAME(data=self.VALID,label="Valid")
        assert AFrame.label == "Valid"
        figure = AFrame.__show__()
        assert isinstance(figure,self.SHOWTYPE), "Found type %s" % type(figure)
    



<<<<<<< HEAD
class test_ResampledSpectra(API_AnalyticSpectra,API_Abstract_Frame):
=======
class test_ResampledSpectra(API_AnalyticSpectra,test_SpectraFrame):
>>>>>>> 0c9f0ce5
    """AnalyticSpectra.ResampledSpectra"""
    def setUp(self):
        """Sets up the test with some basic image data."""
        
        self.FRAME = AS.ResampledSpectrum
        self.INVALID = np.array([1,2,3])
        self.FRAMESTR = "<'ResampledSpectrum' labeled 'Valid'>"
        self.HDUTYPE = pf.ImageHDU
        self.SHOWTYPE = mpl.artist.Artist
        self.WAVELENGTHS = np.arange(100) + 1.0
        self.VALID = np.vstack((np.arange(50) * 2.0 + 1.0
        ,np.ones((50,))))
        self.imHDU = pf.ImageHDU
        self.pmHDU = pf.PrimaryHDU
        
        
        
        self.attributes = copy.deepcopy(self.attributes) + ['WAVELENGTHS']
        
        def SAMEDATA(first,second):
            """Return whether these two are the same data"""
            return not (np.abs(first-second) > 1e-6).any()
        
        
        def SAME(first,second):
            """Return whether these two are the same"""
            return SAMEDATA(first(),second())
        
        self.SAME = SAME
        self.SAMEDATA = SAMEDATA
        
        
        self.check_constants()
    
    def test_show(self):
        """__show__() returns a valid type"""
        AFrame = self.FRAME(data=self.VALID,label="Valid")
        assert AFrame.label == "Valid"
        figure = AFrame.__show__()
        assert isinstance(figure,self.SHOWTYPE), "Found type %s" % type(figure)
    
    def test_call(self):
        """__call__() yields data"""
        AFrame = self.FRAME(data=self.VALID,label="Valid")
        assert AFrame.label == "Valid"
        data = AFrame(wavelengths=self.WAVELENGTHS[:-1],resolution=(self.WAVELENGTHS[:-1]/np.diff(self.WAVELENGTHS))/4)
        
    def test_call_with_arbitrary_arguments(self):
        """__call__() accepts arbitrary keyword arguments"""
        AFrame = self.FRAME(data=self.VALID,label="Valid")
        assert AFrame.label == "Valid"
        data = AFrame(wavelengths=self.WAVELENGTHS[:-1],resolution=np.diff(self.WAVELENGTHS),other=1,arbitrary="str",arguments="blah")
    
class test_FLambdaSpectra(API_AnalyticSpectra,API_Abstract_Frame):
    """AnalyticSpecra.FLambdaSpectra"""
    def setUp(self):
        """Sets up the test with some basic image data."""
        
        self.VALID = np.array([[-100.0,200.0,300.0],[1,3,5]])
        self.FRAME = AS.FLambdaSpectrum
        self.INVALID = np.array([1,2,3])
        self.FRAMESTR = "<'FLambdaSpectrum' labeled 'Valid'>"
        self.HDUTYPE = pf.ImageHDU
        self.SHOWTYPE = mpl.artist.Artist
        self.WAVELENGTHS = np.arange(100) + 1.0
        self.imHDU = pf.ImageHDU
        self.pmHDU = pf.PrimaryHDU
        
        
        self.attributes = copy.deepcopy(self.attributes) + ['WAVELENGTHS']
        
        def SAMEDATA(first,second):
            """Return whether these two are the same data"""
            return not (np.abs(first-second) > 1e-6).any()
        
        
        def SAME(first,second):
            """Return whether these two are the same"""
            return SAMEDATA(first(),second())
        
        self.SAME = SAME
        self.SAMEDATA = SAMEDATA
        
        
        self.check_constants()
    
    def test_show(self):
        """__show__() returns a valid type"""
        AFrame = self.FRAME(data=self.VALID,label="Valid")
        assert AFrame.label == "Valid"
        figure = AFrame.__show__()
        assert isinstance(figure,self.SHOWTYPE), "Found type %s" % type(figure)

    def test_call(self):
        """__call__() yields data"""
        AFrame = self.FRAME(data=self.VALID,label="Valid")
        assert AFrame.label == "Valid"
        data = AFrame(wavelengths=self.WAVELENGTHS[:-1],resolution=(self.WAVELENGTHS[:-1]/np.diff(self.WAVELENGTHS)))
        
    def test_call_with_arbitrary_arguments(self):
        """__call__() accepts arbitrary keyword arguments"""
        AFrame = self.FRAME(data=self.VALID,label="Valid")
        assert AFrame.label == "Valid"
        data = AFrame(wavelengths=self.WAVELENGTHS[:-1],resolution=np.diff(self.WAVELENGTHS),other=1,arbitrary="str",arguments="blah")
    <|MERGE_RESOLUTION|>--- conflicted
+++ resolved
@@ -20,16 +20,12 @@
 
 from tests.Test_AstroObjectBase import *
 from tests.Test_AstroObjectAPI import *
-<<<<<<< HEAD
-
-=======
 from tests.Test_AstroSpectra import *
->>>>>>> 0c9f0ce5
 
 import AstroObject.AnalyticSpectra as AS
 from AstroObject.Utilities import AbstractError
 
-class API_AnalyticSpectra(API_Base_Frame):
+class API_AnalyticSpectra(API_Abstract_Frame):
     """Set up and basic tests for analytic spectra"""
     
     def test_init_with_wavelengths(self):
@@ -136,11 +132,8 @@
 
 
 
-<<<<<<< HEAD
-class test_InterpolatedSpectra(API_AnalyticSpectra,API_Abstract_Frame):
-=======
+
 class test_InterpolatedSpectra(API_AnalyticSpectra,test_SpectraFrame):
->>>>>>> 0c9f0ce5
     """AnalyticSpecra.InterpolatedSpectra"""
     def setUp(self):
         """Sets up the test with some basic image data."""
@@ -183,11 +176,7 @@
 
 
 
-<<<<<<< HEAD
-class test_ResampledSpectra(API_AnalyticSpectra,API_Abstract_Frame):
-=======
 class test_ResampledSpectra(API_AnalyticSpectra,test_SpectraFrame):
->>>>>>> 0c9f0ce5
     """AnalyticSpectra.ResampledSpectra"""
     def setUp(self):
         """Sets up the test with some basic image data."""
@@ -241,7 +230,7 @@
         assert AFrame.label == "Valid"
         data = AFrame(wavelengths=self.WAVELENGTHS[:-1],resolution=np.diff(self.WAVELENGTHS),other=1,arbitrary="str",arguments="blah")
     
-class test_FLambdaSpectra(API_AnalyticSpectra,API_Abstract_Frame):
+class test_FLambdaSpectra(API_AnalyticSpectra,API_Base_Frame):
     """AnalyticSpecra.FLambdaSpectra"""
     def setUp(self):
         """Sets up the test with some basic image data."""
