--- conflicted
+++ resolved
@@ -56,10 +56,6 @@
         log = logging.getLogger(__name__+".start")
         log.configure(configuration={'logging':{'file':{'level':10}}})
         log.start()
-<<<<<<< HEAD
-        assert log.handling
-        assert log.configured
-=======
     
     def test_start_failure(self):
         """start() failure"""
@@ -67,7 +63,6 @@
         log.configure(configuration={'logging':{'file':{'level':10}}})
         log.start()
         log.start()
->>>>>>> fcd1e37a
         
         
         
